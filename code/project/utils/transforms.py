--- conflicted
+++ resolved
@@ -144,7 +144,7 @@
                 keys=["baseline_img", "baseline_mask", "followup_img", "followup_mask"],
                 spatial_size=[196, 196, 196],
             ),
-<<<<<<< HEAD
+            # might need to change here?
             ScaleIntensityRangePercentilesd(
                 keys=[
                     "baseline_img",
@@ -161,20 +161,5 @@
             # ToTensord(
             #     keys=["img", "label"],
             # ),
-=======
-            # ScaleIntensityRangePercentilesd(
-            #     keys=[
-            #         "img",
-            #     ],
-            #     lower=0.5,
-            #     upper=99.5,
-            #     b_min=0.0,
-            #     b_max=1.0,
-            #     clip=True,
-            # ),
-            ToTensord(
-                keys=["img", "mask"],
-            ),
->>>>>>> f441aef8
         ]
     )